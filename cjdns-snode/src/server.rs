//! CJDNS supernode implementation.

#![allow(unused_variables)] //TODO Remove when done
#![allow(unused_assignments)] //TODO Remove when done

use std::collections::HashMap;
use std::str::FromStr;
use std::sync::Arc;
use std::time::{Duration, SystemTime};

use anyhow::Error;
use anyhow::Result;
use futures::future::try_join_all;
use futures::StreamExt;
use http::Uri;
use parking_lot::Mutex;
use tokio::task;

use cjdns_ann::{AnnHash, Announcement, AnnouncementPacket, Entity, LINK_STATE_SLOTS};
use cjdns_keys::CJDNS_IP6;

use crate::config::Config;
use crate::peer::{AnnData, create_peers, Peers};
use crate::server::link::{Link, LinkStateEntry, mk_link};
use crate::server::nodes::{Node, Nodes};
use crate::utils::task::periodic_task;
use crate::utils::timestamp::{mktime, time_diff};

const KEEP_TABLE_CLEAN_CYCLE: Duration = Duration::from_secs(30);

/// Server entry point. Requires config (loaded from an external file) to run.
pub async fn main(config: Config) -> Result<()> {
    // Background tasks we are going to spawn
    let mut tasks = Vec::new();

    // The server context instance
    let (peers, announces) = create_peers();
    let peers = Arc::new(peers);
    let server = Arc::new(Server::new(Arc::clone(&peers)));

    // Run timeout task
    {
        let server = Arc::clone(&server);
        let h = task::spawn(periodic_task(KEEP_TABLE_CLEAN_CYCLE, move || server.nodes.keep_table_clean()));
        tasks.push(h);
    }

    // Run peer pings task
    {
        let peers = Arc::clone(&peers);
        let h = task::spawn(async move { peers.ping_task().await });
        tasks.push(h);
    }

    // Run announcements handling task
    {
        let server = Arc::clone(&server);
        let h = task::spawn(async move { announces.for_each(|ann| { server.handle_announce(ann, false) }).await; });
        tasks.push(h);
    }

    // Connect to local CJDNS router, if configured
    if config.connect {
        let server = Arc::clone(&server);
        let h = task::spawn(service::service_task(server));
        tasks.push(h);
    }

    // Start supernode HTTP/WebSocket server task
    {
        let server = Arc::clone(&server);
        let h = task::spawn(webserver::test_srv_task(server));
        tasks.push(h);
    }

    // Connect to peer supernodes
    for peer_addr in config.peers.iter() {
        match Uri::from_str(peer_addr) {
            Ok(uri) => {
                let peers = Arc::clone(&peers);
                let h = task::spawn(async move { peers.connect_to(uri).await });
                tasks.push(h);
            },
            Err(err) => {
                error!("Unable to connect to {}: {}", peer_addr, err);
            }
        }
    }

    // Disconnect all peers on interrupt
    //TODO call this only on interrupt
    peers.disconnect_all().await;

    // Await all spawned tasks
    try_join_all(tasks).await.map(|_| ()).map_err(|e| e.into())
}

struct Server {
    peers: Arc<Peers>,
    nodes: Nodes,
    mut_state: Mutex<ServerMut>,
}

struct ServerMut {
    debug_node: Option<CJDNS_IP6>, //TODO Debugging feature - need to implement log filtering
    //last_rebuild: Instant, //TODO Milestone 3
    self_node: Option<Arc<Node>>,
    //route_cache: (), //TODO Milestone 3
    current_node: Option<CJDNS_IP6>,
}

#[derive(Debug)]
enum ReplyError {
    None,
    FailedParseOrValidate,
    OldMessage,
    WrongSnode,
    ExcessiveClockSkew,
    NoEncodingScheme,
    NoVersion,
    UnknownNode,
}

impl Server {
    //const VERSION: u32 = 1; //TODO Milestone 3

    fn new(peers: Arc<Peers>) -> Self {
        Server {
            peers: peers.clone(),
            nodes: Nodes::new(peers),
            mut_state: Mutex::new(ServerMut {
                debug_node: None,
                //last_rebuild: Instant::now(),
                self_node: None,
                //route_cache: (),
                current_node: None,
            }),
        }
    }
}

const MINUTE: u64 = 60;
const AGREED_TIMEOUT: Duration = Duration::from_secs(20 * MINUTE);
const MAX_CLOCKSKEW: Duration = Duration::from_secs(10);
const MAX_GLOBAL_CLOCKSKEW: Duration = Duration::from_secs(60 * 60 * 20);
const GLOBAL_TIMEOUT: Duration = Duration::from_secs(MAX_GLOBAL_CLOCKSKEW.as_secs() + AGREED_TIMEOUT.as_secs());

impl Server {
    async fn handle_announce(&self, announce: AnnData, from_node: bool) {
        let res = self.handle_announce_impl(announce, from_node).await;
        if let Err(err) = res {
            warn!("Bad announcement: {}", err);
        }
    }

    async fn handle_announce_impl(&self, announce: Vec<u8>, from_node: bool) -> Result<(AnnHash, ReplyError), Error> {
        let mut reply_error = ReplyError::None;

        let mut ann_opt = None;
        let mut self_node = None;
        let mut node = None;

        if let Ok(announcement_packet) = AnnouncementPacket::try_new(announce) {
            if announcement_packet.check().is_ok() {
                ann_opt = announcement_packet.parse().ok();
            }
        }
        if ann_opt.is_none() {
            reply_error = ReplyError::FailedParseOrValidate;
        }

        if let Some(ann) = ann_opt.as_ref() {
            self_node = {
                let mut state = self.mut_state.lock();
                state.current_node = Some(ann.node_ip.clone());
                state.self_node.as_ref().map(|n| n.clone())
            };
            node = self.nodes.by_ip(&ann.node_ip);
            if log_enabled!(log::Level::Debug) {
                debug!(
                    "ANN from [{}] ts [{}] isReset [{}] peers [{}] ls [{}] known [{}]{}",
                    ann.node_ip,
                    ann.header.timestamp,
                    ann.header.is_reset,
                    ann.entities.iter().filter(|&a| matches!(&a, Entity::Peer{..})).count(),
                    ann.entities.iter().filter(|&a| matches!(&a, Entity::LinkState{..})).count(),
                    node.is_some(),
                    if node.is_none() && !ann.header.is_reset { " ERR_UNKNOWN" } else { "" }
                );
            }
        }

        if let (Some(node), Some(ann)) = (node.as_ref(), ann_opt.as_ref()) {
            let node_mut = node.mut_state.read();
            let ann_timestamp = mktime(ann.header.timestamp);
            if from_node && node_mut.timestamp > ann_timestamp {
                warn!("old timestamp");
                reply_error = ReplyError::OldMessage;
                ann_opt = None;
            }
        }

        let max_clock_skew = {
            if from_node {
                let self_node = self_node.ok_or_else(|| anyhow!("no self_node"))?;
                if let Some(ann) = ann_opt.as_ref() {
                    if ann.node_ip != self_node.ipv6 {
                        warn!("announcement from peer which is one of ours");
                        reply_error = ReplyError::WrongSnode;
                        ann_opt = None;
                    }
                }
                MAX_CLOCKSKEW
            } else {
                if let (Some(self_node), Some(ann)) = (self_node, ann_opt.as_ref()) {
                    if ann.node_ip == self_node.ipv6 {
                        warn!("announcement meant for other snode");
                        reply_error = ReplyError::WrongSnode;
                        ann_opt = None;
                    }
                }
                MAX_GLOBAL_CLOCKSKEW
            }
        };

        if let Some(ann) = ann_opt.as_ref() {
            let clock_skew = time_diff(SystemTime::now(), mktime(ann.header.timestamp));
            if clock_skew > max_clock_skew {
                warn!("unacceptably large clock skew {}h", clock_skew.as_secs_f64() / 60.0 / 60.0);
                reply_error = ReplyError::ExcessiveClockSkew;
                ann_opt = None;
            } else {
                trace!("clock skew {}ms", clock_skew.as_millis());
            }
        }

        let scheme = {
            if let Some(s) = ann_opt.as_ref().map(utils::encoding_scheme_from_announcement) {
                s.cloned()
            } else if let Some(node) = node.as_ref() {
                Some(node.encoding_scheme.clone())
            } else if ann_opt.is_some() {
                warn!("no encoding scheme");
                reply_error = ReplyError::NoEncodingScheme;
                ann_opt = None;
                None
            } else {
                None
            }
        };

        let version = {
            if let Some(ver) = ann_opt.as_ref().map(utils::version_from_announcement) {
                ver
            } else if let Some(node) = node.as_ref() {
                Some(node.version)
            } else if ann_opt.is_some() {
                warn!("no version");
                reply_error = ReplyError::NoVersion;
                ann_opt = None;
                None
            } else {
                None
            }
        };

        let ann = {
            if let Some(ann) = ann_opt {
                ann
            } else {
                return Ok((hash::node_announcement_hash(node), reply_error));
            }
        };
        let ann_timestamp = mktime(ann.header.timestamp);

        if let Some(node) = node.as_ref() {
            let node_timestamp = node.mut_state.read().timestamp;
            if node_timestamp > ann_timestamp { //TODO suspicious - duplicate check? Ask CJ
                warn!("old announcement [{}] most recent [{:?}]", ann.header.timestamp, node_timestamp);
<<<<<<< HEAD
                return Ok(()); //xTODO return { stateHash: nodeAnnouncementHash(ctx, node), error: replyError };
=======
                return Ok((hash::node_announcement_hash(Some(node.clone())), reply_error));
>>>>>>> dd4149e6
            }
        }

        if ann.header.is_reset {
            let n = self.nodes.new_node(
                version.unwrap(),
                ann.node_pub_key.clone(),
                scheme,
                ann_timestamp,
                ann.node_ip.clone(),
                Some(ann.clone()),
            )?;
            let try_node = self.nodes.add_node(n, true);
            node = Some(try_node.map_err(|()| anyhow!("internal error: add_node() failed"))?);
        } else if let Some(node) = node.as_ref() {
            self.add_announcement(node.clone(), &ann);
        } else {
            warn!("no node and no reset message");
            reply_error = ReplyError::UnknownNode;
            return Ok((hash::node_announcement_hash(None), reply_error));
        }

        let node = node.expect("internal error: node expected"); // Due to the above checks it should be valid node here

        'peer: for peer in utils::peers_from_announcement(&ann) {
            let mut inward_links_by_ip = node.inward_links_by_ip.lock();

            if peer.label.is_none() {
                if let Some(links) = inward_links_by_ip.get_mut(&peer.ipv6) {
                    links.retain(|l| l.peer_num != peer.peer_num);
                    if links.is_empty() {
                        inward_links_by_ip.remove(&peer.ipv6);
                    }
                } else {
                    // Withdrawal of a route we never heard of - do nothing
                }
                continue 'peer;
            }

            let stored = inward_links_by_ip.get_mut(&peer.ipv6);
            let new_link = mk_link(peer, &ann);

            if let Some(stored) = stored {
                'link: for stored_link in stored.iter_mut() {
                    if stored_link.peer_num != new_link.peer_num {
                        continue 'link;
                    }
                    if stored_link.label != new_link.label {
                        // nothing
                    } else if stored_link.encoding_form_number != new_link.encoding_form_number {
                        // nothing
                    } else {
                        // only small changes (if any)
                        stored_link.flags = new_link.flags;
                        stored_link.mtu = new_link.mtu;
                        stored_link.time = new_link.time;
                        continue 'peer;
                    }
                    // major changes, replace the link and wipe out link state
                    *stored_link = new_link;
                    continue 'peer;
                }
                // We get here when there is no match
                stored.push(new_link);
            } else {
                inward_links_by_ip.insert(peer.ipv6.clone(), vec![new_link]);
                continue 'peer;
            }
        }

        self.link_state_update1(&ann, node.clone());

        let has_ann = {
            let node_mut = node.mut_state.read();
            node_mut.announcements.iter().any(|a| *a == ann) || node_mut.reset_msg.as_ref().map(|reset_msg| *reset_msg == ann).unwrap_or(false)
        };
        if has_ann {
            self.peers.add_ann(ann.hash.clone(), ann.binary.clone()).await;
        }

        return Ok((hash::node_announcement_hash(Some(node)), reply_error));
    }

    fn add_announcement(&self, node: Arc<Node>, ann: &Announcement) {
        let time = mktime(ann.header.timestamp);
        let since_time = time - AGREED_TIMEOUT;
        let mut drop_announce = Vec::new();
        let mut entities_announced = Vec::new();
        let mut node_mut = node.mut_state.write();
        node_mut.announcements.insert(0, ann.clone()); //TODO ask CJ whether the order of the announces matters
        node_mut.announcements.retain(|a| {
            if mktime(a.header.timestamp) < since_time {
                debug!("Expiring ann [{}] because it is too old", utils::ann_id(a));
                drop_announce.push(a.clone());
                return false;
            }

            let mut safe = false;
            let mut justifications = Vec::new();
            for e in a.entities.iter() {
                if utils::is_entity_ephemeral(e) {
                    continue;
                }

                if entities_announced.iter().filter(|&je| utils::is_entity_replacement(e, je)).count() == 0 {
                    safe = true;
                    justifications.push(e);
                    entities_announced.push(e.clone());
                }
            }

            // current announcement is always safe because it might not have actually announced anything
            // in which case it's an empty announce just to let the snode know the node is still here...
            if safe || *a == *ann {
                if *a == *ann {
                    debug!("Keeping ann [{}] because it was announced just now", utils::ann_id(a));
                } else {
                    debug!("Keeping ann [{}] for entities [{:?}]", utils::ann_id(a), justifications);
                }
                return true;
            } else {
                debug!("Dropping ann [{}] because all entities [{:?}] have been re-announced", utils::ann_id(a), justifications);
                drop_announce.push(a.clone());
                return false;
            }
        });

        debug!("Finally there are {} anns in the state", node_mut.announcements.len());
        for a in drop_announce {
            if node_mut.reset_msg.as_ref().map(|reset_msg| a != *reset_msg).unwrap_or(true) {
                self.peers.del_ann(&a.hash);
            }
        }
        node_mut.timestamp = time;
    }

    fn link_state_update1(&self, ann: &Announcement, node: Arc<Node>) {
        let time = ann.header.timestamp;
        let ts = time / 1000 / 10;
        // Timeslots older than AGREED_TIMEOUT will be dropped
        let earliest_ok_ts = ts - (AGREED_TIMEOUT.as_millis() as u64 / 1000 / 10);

        let mut inward_links_by_num = HashMap::<u16, Link>::new();
        let mut ips_by_num = HashMap::<u16, CJDNS_IP6>::new();

        for (peer_ip, peers) in node.inward_links_by_ip.lock().iter() {
            for peer in peers {
                inward_links_by_num.insert(peer.peer_num, peer.clone());
                ips_by_num.insert(peer.peer_num, peer_ip.clone());
            }
        }

        for ls in utils::link_states_from_announcement(ann) {
            if let Some(link) = inward_links_by_num.get(&ls.node_id) {
                let mut link_state = link.link_state.lock();

                link_state.retain(|&old_ls, _| {
                    let drop = old_ls < earliest_ok_ts;
                    //if drop {
                    //    warn!("dropping link state slot {} from {} for age", old_ls, ann.node_ip);
                    //}
                    !drop
                });

                // The `starting_point` is the index of the *oldest* entry, newer entries continue forward from
                // this entry. To save space, cjdns doesn't send any more entries than it needs to, which
                // means while deserializing, the nonexistant entries will be filled by `None`s.
                //
                // We will assign the newest entry the timeslot corresponding to the time of the announcement
                // itself, but we don't know the timestamp of the starting point. To solve this, we
                // walk backward from the starting point, looping at the end. But since the array is filled
                // with empty space (`None`s), we need to be careful not to start deincrementing the timeslot
                // until we hit actual numbers.

                let sp = (ls.starting_point % LINK_STATE_SLOTS) as i8;
                let mut time = ts;
                let mut index = sp - 1;
                while index != sp {
                    if index < 0 {
                        index = (LINK_STATE_SLOTS - 1) as i8;
                        continue;
                    }

                    let i = index as usize;

                    // If there's already a time entry for this slot, we don't care because new data wins.
                    //if link_state.contains_key(&ts) { continue; } // TODO: check if the numbers are the same?

                    if let (Some(drop_slot), Some(lag_slot), Some(kb_recv_slot)) = (ls.drop_slots[i], ls.lag_slots[i], ls.kb_recv_slots[i]) {
                        let new_state = LinkStateEntry {
                            drops: drop_slot,
                            lag: lag_slot,
                            kb_recv: kb_recv_slot,
                        };
                        debug!(
                            "LINK_STATE_UPDATE: time={}, node_ip={}, ips_by_num[{}]={}, label={}, new_state={:?}",
                            time, ann.node_ip, ls.node_id, ips_by_num[&ls.node_id], link.label, new_state
                        );
                        link_state.insert(time, new_state);
                        time -= 1;
                    }

                    index -= 1;
                }
            }
        }
    }
}

mod hash {
    use std::sync::Arc;

    use sodiumoxide::crypto::hash::sha512;

    use cjdns_ann::AnnHash;

    use crate::server::nodes::Node;

    pub(super) fn node_announcement_hash(node: Option<Arc<Node>>) -> AnnHash {
        let mut carry = sha512::Digest([0; 64]);
        let mut state = 0;
        if let Some(node) = node {
            let mut node_mut = node.mut_state.write();
            state = node_mut.announcements.len();
            for ann in node_mut.announcements.iter().rev() {
                let mut hash = sha512::State::new();
                hash.update(carry.as_ref());
                hash.update(&ann.binary);
                carry = hash.finalize();
            }
            node_mut.state_hash = Some(AnnHash::from_digest(carry));
        }
        debug!("node announcement hash - {}, state - {}", hex::encode(carry), state);
        AnnHash::from_digest(carry)
    }
}

mod nodes {
    //! IP to node mapping

    use std::collections::HashMap;
    use std::sync::Arc;
    use std::time::SystemTime;

    use anyhow::Error;
    use parking_lot::{Mutex, RwLock};

    use cjdns_ann::{AnnHash, Announcement};
    use cjdns_bytes::Writer;
    use cjdns_core::EncodingScheme;
    use cjdns_keys::{CJDNS_IP6, CJDNSPublicKey};

    use crate::peer::Peers;
    use crate::server::link::Link;

    pub(super) struct Nodes {
        peers: Arc<Peers>,
        /// Shared state guarded by a regular sync mutex (since we don't need to keep the lock between `.await` points)
        nodes_by_ip: RwLock<HashMap<CJDNS_IP6, Arc<Node>>>
    }

    pub(super) struct Node {
        pub(super) node_type: NodeType,
        pub(super) version: u16,
        #[allow(dead_code)] //TODO Milestone 3
        pub(super) key: CJDNSPublicKey,
        pub(super) ipv6: CJDNS_IP6,
        pub(super) encoding_scheme: EncodingScheme,
        pub(super) inward_links_by_ip: Mutex<HashMap<CJDNS_IP6, Vec<Link>>>,
        pub(super) mut_state: RwLock<NodeMut>,
    }

    pub(super) struct NodeMut {
        pub(super) timestamp: SystemTime,
        pub(super) announcements: Vec<Announcement>,
        pub(super) state_hash: Option<AnnHash>,

        // Dirty trick to preserve the last reset message in order to
        // allow downstream snode peers to be able to get the version and the
        // encoding scheme of the node without telling the node that in fact we
        // have to preserve this stuff, because it thinks we're going to delete them
        // and if we don't tell it the right hash, it will go into desync mode.
        pub(super) reset_msg: Option<Announcement>,
    }

    #[derive(Copy, Clone, PartialEq, Eq, Debug)]
    pub(super) enum NodeType { Node }

    // No async methods allowed here since we use sync mutex
    impl Nodes {
        pub fn new(peers: Arc<Peers>) -> Self {
            Nodes {
                peers,
                nodes_by_ip: RwLock::new(HashMap::new()),
            }
        }

        pub fn by_ip(&self, ip: &CJDNS_IP6) -> Option<Arc<Node>> {
            self.nodes_by_ip.read().get(ip).cloned()
        }

        pub fn count(&self) -> usize {
            self.nodes_by_ip.read().len()
        }

        pub fn anns_dump(&self) -> Vec<u8> {
            let mut writer = Writer::new();
            let nodes_by_ip = self.nodes_by_ip.read();
            for node in nodes_by_ip.values() {
                let state = node.mut_state.read();
                for ann in &state.announcements {
                    writer.write_u32_be(ann.binary.len() as u32);
                    writer.write_slice(&ann.binary);
                }
            }
            writer.write_u32_be(0);
            writer.into_vec()
        }

        pub fn keep_table_clean(&self) {
            trace!("keep_table_clean()");

            let min_time = SystemTime::now() - super::GLOBAL_TIMEOUT;

            let mut nodes_by_ip = self.nodes_by_ip.write();
            nodes_by_ip.retain(|_node_ip, node| {
                let node_mut = node.mut_state.read();
                if node_mut.timestamp < min_time {
                    warn!("forgetting node [{}]", node.ipv6);
                    self.forget_node(node.clone());
                    false // Remove node
                } else {
                    true // Keep this node
                }
            });
        }

        pub(super) fn new_node(
            &self,
            version: u16,
            key: CJDNSPublicKey,
            encoding_scheme: Option<EncodingScheme>,
            timestamp: SystemTime,
            ipv6: CJDNS_IP6,
            announcement: Option<Announcement>
        ) -> Result<Node, Error> {
            let encoding_scheme = {
                if let Some(encoding_scheme) = encoding_scheme {
                    encoding_scheme
                } else {
                    if let Some(onode) = self.nodes_by_ip.read().get(&ipv6) {
                        onode.encoding_scheme.clone()
                    } else {
                        return Err(anyhow!("cannot create node we do not know its encoding scheme"));
                    }
                }
            };

            let mut out = NodeMut {
                timestamp,
                announcements: Vec::new(),
                state_hash: None,
                reset_msg: None
            };

            if let Some(ann) = announcement {
                out.reset_msg = Some(ann.clone());
                out.announcements.push(ann);
            }

            let res = Node {
                node_type: NodeType::Node,
                version,
                key,
                ipv6,
                encoding_scheme,
                inward_links_by_ip: Mutex::new(HashMap::new()),
                mut_state: RwLock::new(out),
            };

            Ok(res)
        }

        pub(super) fn add_node(&self, node: Node, overwrite: bool) -> Result<Arc<Node>, ()> {
            if node.node_type != NodeType::Node {
                return Err(());
            }

            let mut nodes = self.nodes_by_ip.write();
            let old_node = nodes.get(&node.ipv6).cloned();

            if !overwrite && old_node.is_some() {
                return Err(());
            }

            if let Some(old_node) = old_node {
                self.forget_node(old_node);
            }

            let node = Arc::new(node);
            nodes.insert(node.ipv6.clone(), node.clone());

            Ok(node)
        }

        fn forget_node(&self, node: Arc<Node>) {
            let node_mut = node.mut_state.read();
            for ann in node_mut.announcements.iter() {
                self.peers.del_ann(&ann.hash);
            }
            if let Some(reset_msg) = node_mut.reset_msg.as_ref() {
                self.peers.del_ann(&reset_msg.hash);
            }
        }
    }
}

mod link {
    use std::collections::HashMap;
    use std::sync::Arc;

    use parking_lot::Mutex;

    use cjdns_ann::{Announcement, PeerData};
    use cjdns_core::RoutingLabel;

    #[derive(Clone)]
    pub(super) struct Link {
        pub(super) label: RoutingLabel<u32>,
        pub(super) encoding_form_number: u8,
        pub(super) peer_num: u16,
        pub(super) link_state: Arc<Mutex<HashMap<u64, LinkStateEntry>>>,

        pub(super) mtu: u32,
        pub(super) flags: u8,
        pub(super) time: u64,
        //pub(super) cost: (), //TODO Milestone 3
    }

    #[derive(Clone, Debug)]
    pub(super) struct LinkStateEntry {
        pub(super) drops: u16,
        pub(super) lag: u16,
        pub(super) kb_recv: u32,
    }

    pub(super) fn mk_link(ann_peer: &PeerData, ann: &Announcement) -> Link {
        Link {
            label: ann_peer.label.as_ref().expect("zero label").clone(),
            encoding_form_number: ann_peer.encoding_form_number,
            peer_num: ann_peer.peer_num,
            link_state: Arc::new(Mutex::new(HashMap::new())),
            mtu: ann_peer.mtu,
            flags: ann_peer.flags,
            time: ann.header.timestamp,
            //cost: (),
        }
    }
}

mod route;
mod service;
mod webserver;
mod utils;
pub mod websock;<|MERGE_RESOLUTION|>--- conflicted
+++ resolved
@@ -277,11 +277,7 @@
             let node_timestamp = node.mut_state.read().timestamp;
             if node_timestamp > ann_timestamp { //TODO suspicious - duplicate check? Ask CJ
                 warn!("old announcement [{}] most recent [{:?}]", ann.header.timestamp, node_timestamp);
-<<<<<<< HEAD
-                return Ok(()); //xTODO return { stateHash: nodeAnnouncementHash(ctx, node), error: replyError };
-=======
                 return Ok((hash::node_announcement_hash(Some(node.clone())), reply_error));
->>>>>>> dd4149e6
             }
         }
 
