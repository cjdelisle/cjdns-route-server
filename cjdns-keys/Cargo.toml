--- conflicted
+++ resolved
@@ -14,12 +14,7 @@
 hex = "0.4"
 lazy_static = "1.4"
 regex = "1.3"
-<<<<<<< HEAD
-sodiumoxide = { git = "https://github.com/cjdelisle/sodiumoxide", rev = "f79b6656b84f02b049470f9ad556a6a0c9980bd7", version = "0.2", default-features = false, features = ["std"] }
-thiserror = "1.0"
 serde = { version = "1.0", features = ["derive"] }
-=======
 thiserror = "1.0"
 
-cjdns-crypto = { path = "../cjdns-crypto" }
->>>>>>> 46c9c1b6
+cjdns-crypto = { path = "../cjdns-crypto" }