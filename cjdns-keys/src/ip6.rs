//! CJDNS IP6

use std::convert::TryFrom;
use std::ops::Deref;

use regex::Regex;
<<<<<<< HEAD
use sodiumoxide::crypto::hash::sha512::hash;
use serde::{Serialize, Serializer};
=======

use cjdns_crypto::hash::sha512;
>>>>>>> 46c9c1b6

use crate::{
    CJDNSPublicKey,
    errors::{KeyCreationError, Result},
    utils::{debug_fmt, slice_to_array16, vec_to_array16},
};

lazy_static! {
    static ref IP6_RE: Regex = Regex::new("^fc[0-9a-f]{2}:(?:[0-9a-f]{4}:){6}[0-9a-f]{4}$").expect("bad regexp");
}

/// CJDNS IP6 type
#[allow(non_camel_case_types)]
#[derive(Clone, PartialEq, Eq, PartialOrd, Ord, Hash)]
pub struct CJDNS_IP6 {
    k: [u8; 16],
}

impl CJDNS_IP6 {
    /// Size in bytes of the IPv6 address
    pub const SIZE: usize = 16;

    /// Valid CJDNS IPv6 must start with `0xFC` byte.
    const FIRST_BYTE: u8 = 0xFC;
}

impl TryFrom<&CJDNSPublicKey> for CJDNS_IP6 {
    type Error = KeyCreationError;

    fn try_from(value: &CJDNSPublicKey) -> Result<Self> {
        let pub_key_double_hash = sha512::hash(&sha512::hash(&value).0);
        Self::try_from(&pub_key_double_hash[..Self::SIZE])
    }
}

impl TryFrom<&[u8]> for CJDNS_IP6 {
    type Error = KeyCreationError;

    fn try_from(bytes: &[u8]) -> Result<Self> {
        if bytes.len() != Self::SIZE {
            return Err(KeyCreationError::InvalidLength);
        }
        if bytes[0] == Self::FIRST_BYTE || bytes == [0; Self::SIZE] {
            return Ok(CJDNS_IP6 { k: slice_to_array16(bytes) });
        }
        Err(KeyCreationError::ResultingIp6OutOfValidRange)
    }
}

impl TryFrom<&str> for CJDNS_IP6 {
    type Error = KeyCreationError;

    fn try_from(value: &str) -> Result<Self> {
        if IP6_RE.is_match(value) {
            let ip6_joined = value.split(":").collect::<String>();
            let ip6_bytes = hex::decode(ip6_joined).expect("invalid hex string");
            return Ok(CJDNS_IP6 { k: vec_to_array16(ip6_bytes) });
        }
        Err(KeyCreationError::BadString)
    }
}

impl Deref for CJDNS_IP6 {
    type Target = [u8];

    fn deref(&self) -> &Self::Target {
        &self.k
    }
}

impl Serialize for CJDNS_IP6 {
    fn serialize<S>(&self, serializer: S) -> std::result::Result<S::Ok, S::Error>
    where
        S: Serializer,
    {
        serializer.serialize_str(&self.to_string())
    }
}

impl std::fmt::Display for CJDNS_IP6 {
    fn fmt(&self, f: &mut std::fmt::Formatter) -> std::fmt::Result {
        let mut ip6_string = hex::encode(self.k);
        // putting : after every 4th symbol
        for i in 1usize..8 {
            let pos = 4 * i + i - 1;
            ip6_string.insert(pos, ':');
        }
        f.write_str(&ip6_string)
    }
}

impl std::fmt::Debug for CJDNS_IP6 {
    fn fmt(&self, f: &mut std::fmt::Formatter) -> std::fmt::Result {
        debug_fmt(self.k, f)
    }
}

impl CJDNS_IP6 {
    pub fn is_zero(&self) -> bool {
        self.k == [0; 16]
    }

    pub fn raw(&self) -> &[u8; Self::SIZE] {
        &self.k
    }
}

#[cfg(test)]
mod tests {
    use super::*;

    fn ipv6_r(s: &'static str) -> Result<CJDNS_IP6> {
        CJDNS_IP6::try_from(s)
    }

    fn ipv6(s: &'static str) -> CJDNS_IP6 {
        ipv6_r(s).expect("bad test ipv6")
    }

    #[test]
    fn test_ip6_from_string() {
        // Valid cases
        assert!(ipv6_r("fc32:6a5d:e235:7057:e990:6398:5d7a:aa58").is_ok());

        // Invalid cases
        let invalid_ips = vec![
            // wrong len
            ipv6_r("fc32:6a5d7057:e990:6398:5d7a:aa58"),
            // wrong format
            ipv6_r("fc32:6a5de:235:7057:e990:6398:5d7a:aa58"),
            ipv6_r("fc326a5de2357057e99063985d7aaa58"),
            ipv6_r("ac32:6a5d:e235:7057:e990:6398:5d7a:aa58"),
            ipv6_r("FC32:6a5d:e235:7057:e990:6398:5D7a:Aa58"),
            ipv6_r("6a5d:fc32:e235:e990:7057:6398:5d7a:aa58"),
        ];
        for err_res in invalid_ips {
            assert!(err_res.is_err());
        }
    }

    #[test]
    fn to_from_bytes_ip6() {
        let ip6 = ipv6("fc32:6a5d:e235:7057:e990:6398:5d7a:aa58");
        let ip6_bytes = ip6.k;
        assert_eq!(&*ip6, &ip6_bytes);
        assert_eq!(CJDNS_IP6::try_from(ip6_bytes.as_ref()).expect("invalid ip6 bytes"), ip6);
        assert_eq!(ip6.to_string(), "fc32:6a5d:e235:7057:e990:6398:5d7a:aa58".to_string());

        // notice, that such key creation is impossible for library users
        let invalid_ip6_bytes = vec![
            hex::decode("e4c53a4aa8f29325b94a74c326fd40de").expect("invalid hex string"),
            hex::decode("7e413a71c767573f61277956b69ab700").expect("invalid hex string"),
        ];

        for i in invalid_ip6_bytes {
            assert!(CJDNS_IP6::try_from(i.as_slice()).is_err())
        }
    }

    #[test]
    fn test_zero_ip6() {
        let zeroes = [0_u8; 16];
        let zero = CJDNS_IP6::try_from(&zeroes[..]).expect("failed to construct zero IPv6");
        assert!(zero.is_zero());
        assert!(!ipv6("fc32:6a5d:e235:7057:e990:6398:5d7a:aa58").is_zero());
    }
}<|MERGE_RESOLUTION|>--- conflicted
+++ resolved
@@ -4,13 +4,8 @@
 use std::ops::Deref;
 
 use regex::Regex;
-<<<<<<< HEAD
-use sodiumoxide::crypto::hash::sha512::hash;
 use serde::{Serialize, Serializer};
-=======
-
 use cjdns_crypto::hash::sha512;
->>>>>>> 46c9c1b6
 
 use crate::{
     CJDNSPublicKey,
