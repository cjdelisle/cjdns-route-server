[package]
name = "cjdns-bencode"
version = "0.1.0"
authors = [
    "Alex Kordys <a.kordys@mixbytes.io>"
]
edition = "2018"
license = "GPL-3.0-or-later"
description = "cjdns Bencode library"

[dependencies]
bendy = { git = "https://github.com/CJDNS-Development-Team/bendy-cjdns", tag = "v0.3.2-cjdns", features = ["std", "serde"] }
<<<<<<< HEAD
dirs = "3.0"
hex = "0.4"
rand = "0.7"
regex = "1.3"
serde = { version = "1.0", features = ["derive"] }
serde_json = "1.0"
sodiumoxide = { git = "https://github.com/cjdelisle/sodiumoxide", rev = "f79b6656b84f02b049470f9ad556a6a0c9980bd7", version = "0.2", default-features = false, features = ["std"] }
thiserror = "1.0"
=======
hex = "0.4"
>>>>>>> 46c9c1b6
<|MERGE_RESOLUTION|>--- conflicted
+++ resolved
@@ -10,15 +10,4 @@
 
 [dependencies]
 bendy = { git = "https://github.com/CJDNS-Development-Team/bendy-cjdns", tag = "v0.3.2-cjdns", features = ["std", "serde"] }
-<<<<<<< HEAD
-dirs = "3.0"
-hex = "0.4"
-rand = "0.7"
-regex = "1.3"
-serde = { version = "1.0", features = ["derive"] }
-serde_json = "1.0"
-sodiumoxide = { git = "https://github.com/cjdelisle/sodiumoxide", rev = "f79b6656b84f02b049470f9ad556a6a0c9980bd7", version = "0.2", default-features = false, features = ["std"] }
-thiserror = "1.0"
-=======
-hex = "0.4"
->>>>>>> 46c9c1b6
+hex = "0.4"